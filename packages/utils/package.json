{
  "name": "@repo/utils",
  "version": "0.0.0",
  "private": true,
  "scripts": {
    "test": "vitest run",
    "coverage": "vitest run --coverage"
  },
  "files": [
    "AddressUtils",
    "FormattingUtils",
    "HexUtils"
  ],
  "dependencies": {
    "nft.storage": "^7.1.1",
    "thor-devkit": "^2.0.9"
  },
  "devDependencies": {
    "jsdom": "^24.0.0",
<<<<<<< HEAD
    "vite": "^5.0.12",
    "vitest": "^1.6.1"
=======
    "vite": "^5.4.12",
    "vitest": "^1.2.2"
>>>>>>> 786c73d1
  }
}<|MERGE_RESOLUTION|>--- conflicted
+++ resolved
@@ -17,12 +17,7 @@
   },
   "devDependencies": {
     "jsdom": "^24.0.0",
-<<<<<<< HEAD
-    "vite": "^5.0.12",
     "vitest": "^1.6.1"
-=======
     "vite": "^5.4.12",
-    "vitest": "^1.2.2"
->>>>>>> 786c73d1
   }
 }