<<<<<<< HEAD
export * from "./fs";
export * from "./ipfs";
export * from "./upgrades";
export * from "./stargate";
export * from "./constants";
=======
export * from "./fs"
export * from "./ipfs"
export * from "./upgrades"
export * from "./env"
>>>>>>> 2ce262f5
<|MERGE_RESOLUTION|>--- conflicted
+++ resolved
@@ -1,12 +1,6 @@
-<<<<<<< HEAD
 export * from "./fs";
 export * from "./ipfs";
 export * from "./upgrades";
 export * from "./stargate";
 export * from "./constants";
-=======
-export * from "./fs"
-export * from "./ipfs"
-export * from "./upgrades"
-export * from "./env"
->>>>>>> 2ce262f5
+export * from "./env";