{
  "name": "vevote",
  "private": true,
  "scripts": {
    "lint": "turbo lint",
    "clean": "turbo clean",
    "purge": "turbo purge",
    "format": "prettier --write \"**/*.{ts,tsx,md}\"",
    "build": "yarn clean && dotenv -v VITE_APP_ENV=local -- turbo build",
    "build:staging": "yarn clean && dotenv -v VITE_APP_ENV=testnet-staging -- turbo build",
    "build:mainnet": "yarn clean && dotenv -v VITE_APP_ENV=mainnet -- turbo build",
    "dev": "yarn && dotenv -v VITE_APP_ENV=local -- turbo dev --",
    "dev:staging": "yarn && dotenv -v VITE_APP_ENV=testnet-staging -e .env -- turbo dev:staging --",
    "dev:testnet": "yarn && dotenv -v VITE_APP_ENV=testnet -e .env -- turbo dev:testnet --",
    "dev:mainnet": "yarn && dotenv -v VITE_APP_ENV=mainnet -e .env -- turbo dev:mainnet --",
    "dev:galactica-test": "yarn && dotenv -v VITE_APP_ENV=galactica-test -e .env -- turbo dev:galactica-test --",
    "contracts:compile": "dotenv -v VITE_APP_ENV=local -- turbo run compile --filter=@repo/contracts",
    "contracts:deploy": "dotenv -v VITE_APP_ENV=local -- turbo run deploy --filter=@repo/contracts",
    "contracts:deploy:testnet-staging": "dotenv -v VITE_APP_ENV=testnet-staging -- turbo run deploy --filter=contracts",
    "contracts:deploy:galactica-test": "dotenv -v VITE_APP_ENV=galactica-test -- turbo run deploy:galactica-test --filter=contracts",
    "contracts:deploy:testnet": "dotenv -v VITE_APP_ENV=testnet -- turbo run deploy:testnet --filter=@repo/contracts",
    "contracts:deploy:mainnet": "dotenv -v VITE_APP_ENV=mainnet -- turbo run deploy:mainnet --filter=@repo/contracts",
    "contracts:test": "dotenv -v VITE_APP_ENV=local -- turbo run test:hardhat --filter=contracts",
    "contracts:test:thor-solo": "dotenv -v VITE_APP_ENV=local -- turbo run test:thor-solo --filter=contracts",
    "test:coverage:solidity": "dotenv -v VITE_APP_ENV=local -v IS_TEST_COVERAGE=true -e .env.example turbo run test:coverage:solidity",
    "solo-up": "make solo-up",
    "solo-down": "make solo-down",
    "solo-clean": "make solo-clean",
<<<<<<< HEAD
    "prepare": "husky install"
=======
    "fe:dev": "yarn workspace frontend dev",
    "fe:build": "yarn workspace frontend build"
>>>>>>> 2ce262f5
  },
  "devDependencies": {
    "prettier": "^3.2.5",
    "turbo": "^1.13.3",
    "typescript": "^5.4.5",
    "dotenv-cli": "latest",
    "husky": "^8.0.0",
    "lint-staged": "^15.2.7"
  },
  "resolutions": {
    "**/elliptic": "^6.6.1"
  },
  "engines": {
    "node": ">=18"
  },
  "packageManager": "yarn@1.22.17",
  "workspaces": [
    "apps/*",
    "packages/*"
  ],
  "lint-staged": {
    "*.{js,jsx,ts,tsx}": [
      "eslint --fix",
      "prettier --write --ignore-unknown"
    ],
    "*.{json,html}": [
      "prettier --write --ignore-unknown"
    ]
  }
}<|MERGE_RESOLUTION|>--- conflicted
+++ resolved
@@ -26,12 +26,9 @@
     "solo-up": "make solo-up",
     "solo-down": "make solo-down",
     "solo-clean": "make solo-clean",
-<<<<<<< HEAD
-    "prepare": "husky install"
-=======
+    "prepare": "husky install",
     "fe:dev": "yarn workspace frontend dev",
     "fe:build": "yarn workspace frontend build"
->>>>>>> 2ce262f5
   },
   "devDependencies": {
     "prettier": "^3.2.5",
