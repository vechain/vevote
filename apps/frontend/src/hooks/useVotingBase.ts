import { ProposalStatus } from "@/types/proposal";
import { useMemo, useCallback, useState, useEffect } from "react";
import { useCastVote, useHasVoted, useVotedChoices } from "./useCastVote";
import { VotingItemVariant } from "@/components/proposal/VotingItem";
import { getVotingVariant } from "@/utils/voting";
import { trackEvent, MixPanelEvent } from "@/utils/mixpanel/utilsMixpanel";
import { useNodes } from "./useUserQueries";
<<<<<<< HEAD
import { useDisclosure } from "@chakra-ui/react";
=======
import { useWallet } from "@vechain/vechain-kit";
>>>>>>> 29d7a4d3

export const SHOW_RESULTS_STATUSES: ProposalStatus[] = [
  "approved",
  "executed",
  "voting",
  "rejected",
  "min-not-reached",
];

export const useVotingBase = (proposal: { id: string; status: ProposalStatus; startDate?: Date }) => {
  const { isOpen: isSuccessOpen, onClose: onSuccessClose, onOpen: onSuccessOpen } = useDisclosure();

  const enabled = useMemo(() => SHOW_RESULTS_STATUSES.includes(proposal.status), [proposal.status]);
  const { account } = useWallet();

  const { votedChoices } = useVotedChoices({
    proposalId: proposal.id,
    enabled,
  });

  const { hasVoted } = useHasVoted({ proposalId: proposal.id });

  const [comment, setComment] = useState<string | undefined>(undefined);

  const votingVariant: VotingItemVariant = useMemo(() => getVotingVariant(proposal.status), [proposal.status]);

  const { masterNode } = useNodes({
    startDate: proposal.startDate,
  });

  const commentDisabled = useMemo(() => {
    return votingVariant === "upcoming" || (votingVariant === "voting" && Boolean(votedChoices?.reason)) || hasVoted;
  }, [votingVariant, votedChoices?.reason, hasVoted]);

  const { sendTransaction: originalSendTransaction, isTransactionPending } = useCastVote({
    proposalId: proposal.id,
    masterNode,
  });

  const sendTransaction = useCallback(
    async (params: { id: string; selectedOptions: (1 | 0)[]; reason?: string }) => {
      const voteOption = params.selectedOptions
        .map((opt, index) => (opt === 1 ? index : null))
        .filter(i => i !== null)
        .join(",");

      try {
        trackEvent(MixPanelEvent.PROPOSAL_VOTE, {
          proposalId: params.id,
          vote: voteOption,
          reason: params.reason,
        });

        const result = await originalSendTransaction(params);

        trackEvent(MixPanelEvent.PROPOSAL_VOTE_SUCCESS, {
          proposalId: params.id,
          vote: voteOption,
          transactionId: result.txId,
          reason: params.reason,
        });

        return result;
      } catch (error) {
        const txError = error as { txId?: string; error?: { message?: string }; message?: string };
        const txId = txError.txId || "unknown";
        trackEvent(MixPanelEvent.PROPOSAL_VOTE_FAILED, {
          proposalId: params.id,
          vote: voteOption,
          error: txError.error?.message || txError.message || "Unknown error",
          transactionId: txId,
          reason: params.reason,
        });
        throw error;
      }
    },
    [originalSendTransaction],
  );

  useEffect(() => {
    if (account?.address && votedChoices?.reason) {
      setComment(votedChoices.reason);
    } else if (!account?.address || !votedChoices?.reason) {
      setComment(undefined);
    }
  }, [account?.address, votedChoices?.reason]);

  useEffect(() => console.log("COMMENT", comment), [comment]);

  return {
    votedChoices,
    votingVariant,
    sendTransaction,
    isTransactionPending,
<<<<<<< HEAD
    isSuccessOpen,
    onSuccessClose,
    onSuccessOpen,
=======
    comment,
    setComment,
    commentDisabled,
>>>>>>> 29d7a4d3
  };
};<|MERGE_RESOLUTION|>--- conflicted
+++ resolved
@@ -5,11 +5,8 @@
 import { getVotingVariant } from "@/utils/voting";
 import { trackEvent, MixPanelEvent } from "@/utils/mixpanel/utilsMixpanel";
 import { useNodes } from "./useUserQueries";
-<<<<<<< HEAD
 import { useDisclosure } from "@chakra-ui/react";
-=======
 import { useWallet } from "@vechain/vechain-kit";
->>>>>>> 29d7a4d3
 
 export const SHOW_RESULTS_STATUSES: ProposalStatus[] = [
   "approved",
@@ -104,14 +101,11 @@
     votingVariant,
     sendTransaction,
     isTransactionPending,
-<<<<<<< HEAD
     isSuccessOpen,
     onSuccessClose,
     onSuccessOpen,
-=======
     comment,
     setComment,
     commentDisabled,
->>>>>>> 29d7a4d3
   };
 };