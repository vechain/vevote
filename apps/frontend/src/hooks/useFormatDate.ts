import { useCallback } from "react";
import dayjs from "dayjs";

export const useFormatDate = () => {
  const leftVotingDate = useCallback((date?: Date) => {
    if (!date) return;
    const dateJs = dayjs(date);
    const days = dateJs.diff(dayjs(), "days");
    const hours = dateJs.diff(dayjs(), "hours") % 24;
    const minutes = dateJs.diff(dayjs(), "minutes") % 60;

    const daysString = days > 1 ? `${days} days and` : days > 0 ? `${days} day` : undefined;
    const hoursString = hours > 0 ? `${hours}h` : undefined;
    const minutesString = minutes > 0 ? `${minutes}min` : undefined;

    if (!daysString && !hoursString && !minutesString) {
      return "Ended";
    }

    return [daysString, hoursString, minutesString].filter(Boolean).join(" ") + " left";
  }, []);

  const formattedDate = useCallback((date?: Date) => {
    if (!date) return;
    return dayjs(date).format("MMM D, YYYY");
  }, []);

  const formattedProposalDate = useCallback((date?: Date) => {
<<<<<<< HEAD
    if (!date) return "";
=======
    if (!date) return;
>>>>>>> e6b89855
    return dayjs(date).format("DD/MM/YYYY - HH[h]:mm[m]");
  }, []);
  return {
    leftVotingDate,
    formattedDate,
    formattedProposalDate,
  };
};<|MERGE_RESOLUTION|>--- conflicted
+++ resolved
@@ -26,11 +26,7 @@
   }, []);
 
   const formattedProposalDate = useCallback((date?: Date) => {
-<<<<<<< HEAD
-    if (!date) return "";
-=======
     if (!date) return;
->>>>>>> e6b89855
     return dayjs(date).format("DD/MM/YYYY - HH[h]:mm[m]");
   }, []);
   return {
