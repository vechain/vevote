--- conflicted
+++ resolved
@@ -1,28 +1,20 @@
 import { ExtendedAMNResponse } from "@/types/user";
 import { getBlockFromDate } from "@/utils/proposals/helpers";
-<<<<<<< HEAD
-import { getAMN, getUserNodes, getUserRoles } from "@/utils/proposals/userQueries";
-=======
-import { getNodesName, getUserNodes, getUserRoles } from "@/utils/proposals/userQueries";
->>>>>>> 3d4829d9
+import { getNodesName, getAMN, getUserNodes, getUserRoles } from "@/utils/proposals/userQueries";
 import { useQuery } from "@tanstack/react-query";
 import { useWallet } from "@vechain/vechain-kit";
 import dayjs from "dayjs";
 
 const getNodes = async ({ address, startDate }: { address: string; startDate: Date }) => {
   try {
-<<<<<<< HEAD
+    const today = dayjs();
+    const blockDate = dayjs(startDate).isAfter(today) ? today.toDate() : startDate;
     let amn: ExtendedAMNResponse | undefined = undefined;
     if (address) {
       const { data } = await getAMN(address);
       if (data) amn = data;
     }
-    const blockN = await getBlockFromDate(startDate);
-=======
-    const today = dayjs();
-    const blockDate = dayjs(startDate).isAfter(today) ? today.toDate() : startDate;
     const blockN = await getBlockFromDate(blockDate);
->>>>>>> 3d4829d9
     if (!blockN) return { nodes: [] };
     const r = await getUserNodes({ address, blockN: blockN?.number.toString() });
     return {
