--- conflicted
+++ resolved
@@ -83,25 +83,15 @@
   return (
     <motion.div
       ref={ref}
-<<<<<<< HEAD
-      initial={{ height: "4lh" }}
-      animate={{
-        height: isExpanded ? `${contentHeight}px` : "4lh",
-=======
       initial={{ height: "80px" }}
       animate={{
         height: isExpanded ? `${contentHeight}px` : "80px",
->>>>>>> d4fb717f
       }}
       transition={{
         duration: 0.4,
         ease: [0.25, 0.46, 0.45, 0.94],
       }}
       style={{
-<<<<<<< HEAD
-        width: "100%",
-=======
->>>>>>> d4fb717f
         overflow: "hidden",
         lineHeight: 1.6,
         willChange: "height",
