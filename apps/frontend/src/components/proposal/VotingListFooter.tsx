import { useI18nContext } from "@/i18n/i18n-react";
import { InfoBox, infoBoxVariants } from "../ui/InfoBox";
import { useFormatDate } from "@/hooks/useFormatDate";
import { useMemo } from "react";
import { Button, ButtonProps, Flex, Icon, Link, Text, useBreakpointValue } from "@chakra-ui/react";
import { DAppKitWalletButton, useWallet } from "@vechain/vechain-kit";
import { VotingItemVariant } from "./VotingItem";
import { useProposal } from "./ProposalProvider";
import { getVotingVariant } from "@/utils/voting";
import { VotingPowerModal } from "./VotingPowerModal";
import { VotersModal } from "./VotersModal";
import { useHasVoted } from "@/hooks/useCastVote";
import { ArrowLinkIcon, ArrowRightIcon, CheckCircleIcon } from "@/icons";
import { useNodes } from "@/hooks/useUserQueries";

type VotingListFooterProps = { onSubmit: () => Promise<void>; isLoading?: boolean; disabled?: boolean };

export const VotingListFooter = ({ onSubmit, isLoading, disabled = false }: VotingListFooterProps) => {
  const { proposal } = useProposal();
  const { account } = useWallet();
  const { LL } = useI18nContext();
  const { formattedProposalDate } = useFormatDate();
  const votingVariant: VotingItemVariant = useMemo(() => getVotingVariant(proposal.status), [proposal.status]);
<<<<<<< HEAD
=======
  const { nodes } = useNodes({ startDate: proposal?.startDate });
  const isVoter = useMemo(() => nodes.length > 0, [nodes.length]);
>>>>>>> 76031937

  const votingNotStarted = useMemo(
    () => proposal.status === "upcoming" || (proposal.status === "voting" && !account?.address),
    [proposal.status, account?.address],
  );

  if (votingVariant === "upcoming")
    return (
      <InfoBox variant="info">
        <Text fontSize={14} color={infoBoxVariants["info"].style.color}>
          {LL.proposal.voting_will_start({ date: formattedProposalDate(proposal.startDate) || "" })}
        </Text>
      </InfoBox>
    );

  return (
    <Flex gap={8} alignItems={"center"} justifyContent={"space-between"} width={"100%"}>
<<<<<<< HEAD
      <VotingFooterAction onSubmit={onSubmit} votingVariant={votingVariant} isLoading={isLoading} />
      {/* add error */}
      {!votingNotStarted && <VotingPower />}
=======
      <VotingFooterAction
        onSubmit={onSubmit}
        votingVariant={votingVariant}
        isLoading={isLoading}
        isVoter={isVoter}
        disabled={disabled}
      />
      {/* add error */}
      {!votingNotStarted && isVoter && <VotingPower />}
>>>>>>> 76031937
    </Flex>
  );
};

const VotingFooterAction = ({
  onSubmit,
  votingVariant,
  isLoading,
  isVoter = false,
  disabled = false,
}: {
  onSubmit: () => void;
  votingVariant: VotingItemVariant;
  isLoading?: boolean;
  isVoter?: boolean;
  disabled?: boolean;
}) => {
  const { account } = useWallet();
  const { proposal } = useProposal();
  const { hasVoted } = useHasVoted({ proposalId: proposal?.id || "" });

  if (!account?.address) return <ConnectButton />;

  switch (votingVariant) {
    case "voting": {
      if (!isVoter) return;
      return hasVoted ? <VotedChip /> : <VotingSubmit onClick={onSubmit} isLoading={isLoading} disabled={disabled} />;
    }
    case "result-win":
    case "result-lost":
      return <VotersModal />;
  }
};

const VotingSubmit = (props: ButtonProps) => {
  const { LL } = useI18nContext();
  return (
    <Button rightIcon={<Icon as={ArrowRightIcon} />} {...props}>
      {LL.submit()}
    </Button>
  );
};

const VotedChip = () => {
  const { LL } = useI18nContext();
  //TODO: see your vote modal
  return (
    <Flex alignItems={"center"} gap={3}>
      <Button variant={"feedback"} rightIcon={<Icon as={CheckCircleIcon} />}>
        {LL.voted()}
      </Button>
      <Link color={"primary.500"} display={"flex"} gap={1} alignItems={"center"}>
        {LL.proposal.see_your_vote()}
        <Icon as={ArrowLinkIcon} width={4} height={4} />
      </Link>
    </Flex>
  );
};

const VotingPower = () => {
  const { LL } = useI18nContext();
  return (
    <Flex alignItems={"center"} gap={3}>
      <Text fontSize={12} fontWeight={600} color={"gray.500"}>
        {LL.voting_power()}
      </Text>
      <VotingPowerModal />
    </Flex>
  );
};

const ConnectButton = () => {
  return (
    <DAppKitWalletButton
      mobile={useBreakpointValue({
        base: true,
        md: false,
      })}
    />
  );
};<|MERGE_RESOLUTION|>--- conflicted
+++ resolved
@@ -21,11 +21,8 @@
   const { LL } = useI18nContext();
   const { formattedProposalDate } = useFormatDate();
   const votingVariant: VotingItemVariant = useMemo(() => getVotingVariant(proposal.status), [proposal.status]);
-<<<<<<< HEAD
-=======
   const { nodes } = useNodes({ startDate: proposal?.startDate });
   const isVoter = useMemo(() => nodes.length > 0, [nodes.length]);
->>>>>>> 76031937
 
   const votingNotStarted = useMemo(
     () => proposal.status === "upcoming" || (proposal.status === "voting" && !account?.address),
@@ -43,11 +40,6 @@
 
   return (
     <Flex gap={8} alignItems={"center"} justifyContent={"space-between"} width={"100%"}>
-<<<<<<< HEAD
-      <VotingFooterAction onSubmit={onSubmit} votingVariant={votingVariant} isLoading={isLoading} />
-      {/* add error */}
-      {!votingNotStarted && <VotingPower />}
-=======
       <VotingFooterAction
         onSubmit={onSubmit}
         votingVariant={votingVariant}
@@ -57,7 +49,6 @@
       />
       {/* add error */}
       {!votingNotStarted && isVoter && <VotingPower />}
->>>>>>> 76031937
     </Flex>
   );
 };
