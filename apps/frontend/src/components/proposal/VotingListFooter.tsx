import { useI18nContext } from "@/i18n/i18n-react";
import { InfoBox, infoBoxVariants } from "../ui/InfoBox";
import { useFormatDate } from "@/hooks/useFormatDate";
<<<<<<< HEAD
import { useCallback, useMemo } from "react";
import { Button, ButtonProps, Flex, Icon, Link, Text, useBreakpointValue } from "@chakra-ui/react";
=======
import { IoArrowForward } from "react-icons/io5";
import { useMemo } from "react";
import { Button, ButtonProps, Flex, Link, Text, useBreakpointValue } from "@chakra-ui/react";
>>>>>>> 2ce262f5
import { DAppKitWalletButton, useWallet } from "@vechain/vechain-kit";
import { VotingItemVariant } from "./VotingItem";
import { useProposal } from "./ProposalProvider";
import { getVotingVariant } from "@/utils/voting";
import { VotingPowerModal } from "./VotingPowerModal";
import { VotersModal } from "./VotersModal";
<<<<<<< HEAD
import { ArrowLinkIcon, ArrowRightIcon, CheckCircleIcon } from "@/icons";
=======
import { useHasVoted } from "@/hooks/useCastVote";
>>>>>>> 2ce262f5

export const VotingListFooter = ({ onSubmit, isLoading }: { onSubmit: () => Promise<void>; isLoading?: boolean }) => {
  const { proposal } = useProposal();
  const { account } = useWallet();
  const { LL } = useI18nContext();
  const { formattedProposalDate } = useFormatDate();
  const votingVariant: VotingItemVariant = useMemo(() => getVotingVariant(proposal.status), [proposal.status]);

  const votingNotStarted = useMemo(
    () => proposal.status === "upcoming" || (proposal.status === "voting" && !account?.address),
    [proposal.status, account?.address],
  );

  if (votingVariant === "upcoming")
    return (
      <InfoBox variant="info">
        <Text fontSize={14} color={infoBoxVariants["info"].style.color}>
          {LL.proposal.voting_will_start({ date: formattedProposalDate(proposal.startDate) || "" })}
        </Text>
      </InfoBox>
    );
  return (
    <Flex gap={8} alignItems={"center"} justifyContent={"space-between"} width={"100%"}>
      <VotingFooterAction onSubmit={onSubmit} votingVariant={votingVariant} isLoading={isLoading} />
      {/* add error */}
      {!votingNotStarted && <VotingPower votingPower={300} />}
    </Flex>
  );
};

const VotingFooterAction = ({
  onSubmit,
  votingVariant,
  isLoading,
}: {
  onSubmit: () => void;
  votingVariant: VotingItemVariant;
  isLoading?: boolean;
}) => {
  const { account } = useWallet();
  const { proposal } = useProposal();
  const { hasVoted } = useHasVoted({ proposalId: proposal?.id || "" });

  if (!account?.address) return <ConnectButton />;

  switch (votingVariant) {
    case "voting":
      return hasVoted ? <VotedChip /> : <VotingSubmit onClick={onSubmit} isLoading={isLoading} />;
    case "result-win":
      return <VotedChip />;
    case "result-lost":
      return <VotersModal />;
  }
};

const VotingSubmit = (props: ButtonProps) => {
  const { LL } = useI18nContext();
  return (
    <Button rightIcon={<Icon as={ArrowRightIcon} />} {...props}>
      {LL.submit()}
    </Button>
  );
};

const VotedChip = () => {
  const { LL } = useI18nContext();
  //TODO: see your vote modal
  return (
    <Flex alignItems={"center"} gap={3}>
      <Button variant={"feedback"} rightIcon={<Icon as={CheckCircleIcon} />}>
        {LL.voted()}
      </Button>
      <Link color={"primary.500"}>
        {LL.proposal.see_your_vote()}
        <Icon as={ArrowLinkIcon} width={4} height={4} />
      </Link>
    </Flex>
  );
};

const VotingPower = ({ votingPower }: { votingPower: number }) => {
  const { LL } = useI18nContext();
  return (
    <Flex alignItems={"center"} gap={3}>
      <Text fontSize={12} fontWeight={600} color={"gray.500"}>
        {LL.voting_power()}
      </Text>
      <VotingPowerModal votingPower={votingPower} />
    </Flex>
  );
};

const ConnectButton = () => {
  return (
    <DAppKitWalletButton
      mobile={useBreakpointValue({
        base: true,
        md: false,
      })}
    />
  );
};<|MERGE_RESOLUTION|>--- conflicted
+++ resolved
@@ -1,25 +1,16 @@
 import { useI18nContext } from "@/i18n/i18n-react";
 import { InfoBox, infoBoxVariants } from "../ui/InfoBox";
 import { useFormatDate } from "@/hooks/useFormatDate";
-<<<<<<< HEAD
-import { useCallback, useMemo } from "react";
+import { useMemo } from "react";
 import { Button, ButtonProps, Flex, Icon, Link, Text, useBreakpointValue } from "@chakra-ui/react";
-=======
-import { IoArrowForward } from "react-icons/io5";
-import { useMemo } from "react";
-import { Button, ButtonProps, Flex, Link, Text, useBreakpointValue } from "@chakra-ui/react";
->>>>>>> 2ce262f5
 import { DAppKitWalletButton, useWallet } from "@vechain/vechain-kit";
 import { VotingItemVariant } from "./VotingItem";
 import { useProposal } from "./ProposalProvider";
 import { getVotingVariant } from "@/utils/voting";
 import { VotingPowerModal } from "./VotingPowerModal";
 import { VotersModal } from "./VotersModal";
-<<<<<<< HEAD
+import { useHasVoted } from "@/hooks/useCastVote";
 import { ArrowLinkIcon, ArrowRightIcon, CheckCircleIcon } from "@/icons";
-=======
-import { useHasVoted } from "@/hooks/useCastVote";
->>>>>>> 2ce262f5
 
 export const VotingListFooter = ({ onSubmit, isLoading }: { onSubmit: () => Promise<void>; isLoading?: boolean }) => {
   const { proposal } = useProposal();
