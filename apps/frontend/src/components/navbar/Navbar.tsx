import { useShowNavbar } from "@/hooks/useShowNavbar";
import { Box, BoxProps, Flex, FlexProps, Image, useBreakpointValue } from "@chakra-ui/react";
import { DAppKitWalletButton } from "@vechain/vechain-kit";
import { PropsWithChildren, useMemo } from "react";

const NavbarContainer = ({ children, ...restProps }: BoxProps) => {
  return (
    <Box
      transition={"all 0.3s"}
      paddingX={20}
      paddingY={1}
      position={"fixed"}
      top={0}
      left={0}
      right={0}
      zIndex={100}
      {...restProps}>
      {children}
    </Box>
  );
};

const NavbarInnerContainer = ({ children, ...restProps }: FlexProps) => {
  return (
    <Flex
      transition={"all 0.3s"}
      borderRadius={3}
      maxWidth={"1440px"}
      marginX={"auto"}
      justifyContent={"space-between"}
      alignItems={"center"}
<<<<<<< HEAD
      gap={6}
      {...restProps}>
      {children}
      <DAppKitWalletButton
        style={{ whiteSpace: "nowrap" }}
=======
      {...restProps}>
      {children}
      <DAppKitWalletButton
>>>>>>> e6b89855
        mobile={useBreakpointValue({
          base: true,
          md: false,
        })}
      />
    </Flex>
  );
};

export const Navbar = () => {
  const { showBackground } = useShowNavbar();

  return (
    <NavbarContainer>
      <NavbarInnerContainer
        backdropBlur={!showBackground ? "md" : "none"}
        bgColor={!showBackground ? "rgba(38, 20, 112, 0.65)" : "transparent"}
        paddingX={6}
        paddingY={4}>
        <Image src="/images/vevote_logo.png" alt="VeVote Logo" width={40} height={8} objectFit={"cover"} />
      </NavbarInnerContainer>
    </NavbarContainer>
  );
};

<<<<<<< HEAD
//todo: get from provider
=======
>>>>>>> e6b89855
const isAdmin = true;

export const ProposalNavbar = ({ children }: PropsWithChildren) => {
  const { showBackground } = useShowNavbar();

  const bgVariant = useMemo(() => {
    if (!showBackground) {
      return isAdmin
        ? "rgba(38, 20, 112, 0.75)"
        : "linear-gradient(102deg, rgba(38, 20, 112, 0.75) 0%, rgba(38, 20, 112, 0.75) 100%)";
    } else {
      return isAdmin ? "primary.800" : "linear-gradient(102deg, #351C9B 0%, #4324C6 100%)";
    }
  }, [showBackground]);
  return (
    <NavbarContainer
      bg={bgVariant}
      paddingX={showBackground ? 20 : 6}
      paddingY={showBackground ? 10 : 6}
      backdropBlur={!showBackground ? "md" : "none"}>
      <NavbarInnerContainer>{children}</NavbarInnerContainer>
    </NavbarContainer>
  );
};<|MERGE_RESOLUTION|>--- conflicted
+++ resolved
@@ -1,4 +1,5 @@
 import { useShowNavbar } from "@/hooks/useShowNavbar";
+import { Box, BoxProps, Flex, FlexProps, Image, useBreakpointValue } from "@chakra-ui/react";
 import { Box, BoxProps, Flex, FlexProps, Image, useBreakpointValue } from "@chakra-ui/react";
 import { DAppKitWalletButton } from "@vechain/vechain-kit";
 import { PropsWithChildren, useMemo } from "react";
@@ -29,17 +30,11 @@
       marginX={"auto"}
       justifyContent={"space-between"}
       alignItems={"center"}
-<<<<<<< HEAD
       gap={6}
       {...restProps}>
       {children}
       <DAppKitWalletButton
         style={{ whiteSpace: "nowrap" }}
-=======
-      {...restProps}>
-      {children}
-      <DAppKitWalletButton
->>>>>>> e6b89855
         mobile={useBreakpointValue({
           base: true,
           md: false,
@@ -65,10 +60,7 @@
   );
 };
 
-<<<<<<< HEAD
 //todo: get from provider
-=======
->>>>>>> e6b89855
 const isAdmin = true;
 
 export const ProposalNavbar = ({ children }: PropsWithChildren) => {
