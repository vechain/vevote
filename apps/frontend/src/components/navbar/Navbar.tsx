import { Box, BoxProps, defineStyle, Flex, FlexProps, Link } from "@chakra-ui/react";
import { ConnectButton } from "../ui/ConnectButton";
import { VotingPowerModal } from "../proposal/VotingPowerModal";
import { useWallet } from "@vechain/vechain-kit";
import { VoteLogo } from "../ui/VoteLogo";

export const NavbarContainer = ({ children, ...restProps }: BoxProps) => {
  return (
    <Box
      transition={"all 0.3s"}
      paddingX={{ base: 6, md: 20 }}
      position={"fixed"}
      top={0}
      left={0}
      right={0}
      zIndex={100}
      {...restProps}>
      {children}
    </Box>
  );
};

export const NavbarInnerContainer = ({ children, ...restProps }: FlexProps) => {
  const { connection } = useWallet();
  return (
    <Flex
      transition={"all 0.3s"}
      borderRadius={12}
      maxWidth={"1440px"}
      marginX={"auto"}
      justifyContent={"space-between"}
      alignItems={"center"}
      gap={6}
      {...restProps}>
      {children}
      <Flex alignItems={"center"} gap={{ base: 3, md: 6 }}>
        {connection.isConnected && <VotingPowerModal />}
        <ConnectButton bg={"primary.700"} />
      </Flex>
    </Flex>
  );
};

<<<<<<< HEAD
const bgHeaderStyle = defineStyle({
  bgImage: { base: "/images/banner-bg-mobile.webp", md: "/images/banner-bg.webp" },
=======
export const bgHeaderStyle = defineStyle({
  bgImage: { base: "/images/banner-bg-mobile.png", md: "/images/banner-bg.png" },
>>>>>>> d8325f11
  bgSize: "cover",
  bgPosition: "top",
  bgRepeat: "no-repeat",
  bgAttachment: "fixed",
  borderBottom: "1px solid rgba(255, 255, 255, 0.2)",
});

export const Navbar = () => {
  return (
    <NavbarContainer {...bgHeaderStyle}>
      <NavbarInnerContainer paddingY={4}>
        <Link href="/" display="flex" alignItems="center">
          <VoteLogo width={{ base: 16, md: 20 }} />
        </Link>
      </NavbarInnerContainer>
    </NavbarContainer>
  );
};<|MERGE_RESOLUTION|>--- conflicted
+++ resolved
@@ -41,13 +41,8 @@
   );
 };
 
-<<<<<<< HEAD
-const bgHeaderStyle = defineStyle({
+export const bgHeaderStyle = defineStyle({
   bgImage: { base: "/images/banner-bg-mobile.webp", md: "/images/banner-bg.webp" },
-=======
-export const bgHeaderStyle = defineStyle({
-  bgImage: { base: "/images/banner-bg-mobile.png", md: "/images/banner-bg.png" },
->>>>>>> d8325f11
   bgSize: "cover",
   bgPosition: "top",
   bgRepeat: "no-repeat",
