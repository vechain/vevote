--- conflicted
+++ resolved
@@ -1,10 +1,6 @@
 export enum IndexerRoutes {
   RESULTS = "/vevote/proposal/results",
   PROPOSAL = "/vevote/proposals/comments",
-<<<<<<< HEAD
-  MASTER_NODE = "/authority_endorsers/endorsers",
+  MASTER_NODE = "/authority-endorsers/endorsers",
   HISTORIC_PROPOSALS = "/vevote/historic-proposals",
-=======
-  MASTER_NODE = "/authority-endorsers/endorsers",
->>>>>>> 099c4845
 }