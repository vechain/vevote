import {
  FilterStatuses,
  ProposalCardType,
  ProposalEvent,
  ProposalState,
  ProposalStatus,
  SingleChoiceEnum,
} from "@/types/proposal";
import dayjs from "dayjs";
import { Delta } from "quill";
import { IpfsDetails } from "@/types/ipfs";
import { HexUInt } from "@vechain/sdk-core";
import { thorClient } from "../thorClient";

const AVERAGE_BLOCK_TIME = 10; // in seconds

export type FromEventsToProposalsReturnType = ({ ipfsHash: string } & Omit<
  ProposalCardType,
<<<<<<< HEAD
  "status" | "description" | "title" | "votingQuestion" | "headerImage" | "discourseUrl"
=======
  "status" | "description" | "title" | "votingQuestion" | "headerImage" | "canceledDate" | "executedDate"
>>>>>>> 96ed796e
>)[];

export const getStatusFromState = (state: ProposalState): ProposalStatus => {
  switch (state) {
    case ProposalState.PENDING:
      return ProposalStatus.UPCOMING;
    case ProposalState.DEFEATED:
      return ProposalStatus.MIN_NOT_REACHED;
    case ProposalState.ACTIVE:
      return ProposalStatus.VOTING;
    case ProposalState.CANCELED:
      return ProposalStatus.CANCELED;
    case ProposalState.EXECUTED:
      return ProposalStatus.EXECUTED;
    case ProposalState.SUCCEEDED:
      return ProposalStatus.APPROVED;
    default:
      return ProposalStatus.UPCOMING;
  }
};

export const getStatusParProposalMethod = (proposalIds?: string[]) => {
  return proposalIds?.map(id => ({
    method: "state" as const,
    args: [id],
  }));
};

export const getIndexFromSingleChoice = (choice: SingleChoiceEnum): 0 | 1 | 2 => {
  switch (choice) {
    case SingleChoiceEnum.AGAINST:
      return 0;
    case SingleChoiceEnum.FOR:
      return 1;
    case SingleChoiceEnum.ABSTAIN:
      return 2;
    default:
      throw new Error(`Invalid choice: ${choice}`);
  }
};

export const getSingleChoiceFromIndex = (index: 0 | 1 | 2): SingleChoiceEnum => {
  switch (index) {
    case 0:
      return SingleChoiceEnum.AGAINST;
    case 1:
      return SingleChoiceEnum.FOR;
    case 2:
      return SingleChoiceEnum.ABSTAIN;
    default:
      throw new Error(`Invalid index: ${index}`);
  }
};

export const filterStatus = (statuses: FilterStatuses[], status: ProposalStatus): boolean => {
  if (status === "min-not-reached") return statuses.includes("rejected");
  return statuses.includes(status);
};

export const fromEventsToProposals = async (events: ProposalEvent[]): Promise<FromEventsToProposalsReturnType> => {
  return await Promise.all(
    events.map(async event => {
      console.log("event.canceledTime", event.canceledTime);
      const [createdDate, startDate, endDate, canceledDate, executedDate] = await Promise.all([
        new Date(event.createdTime || 0),
        getDateFromBlock(Number(event.startTime)),
        getDateFromBlock(Number(event.startTime) + Number(event.voteDuration)),
        new Date(event.canceledTime || 0),
        new Date(event.executedTime || 0),
      ]);
      console.log("canceledDate", canceledDate);
      return {
        id: event.proposalId,
        proposer: event.proposer,
        createdAt: createdDate,
        startDate,
        endDate,
        canceledDate,
        executedDate,
        ipfsHash: event.description,
        reason: event.reason,
        executedProposalLink: event.executedProposalLink,
      };
    }),
  );
};

export const sanitizeImageUrl = (url?: string) => {
  if (!url) return "";
  const prefix = "ipfs://";
  if (url.startsWith(prefix)) return `https://${url.split(prefix)[1]}.ipfs.dweb.link/`;
  else return url;
};

export const mergeIpfsDetails = (
  ipfsData: (IpfsDetails | undefined)[],
  proposals?: FromEventsToProposalsReturnType,
) => {
  return proposals?.map(p => {
    const currentIpfsProposal = ipfsData.filter(d => (d?.ipfsHash || "") === p.ipfsHash)[0];

    return {
      ...p,
      title: currentIpfsProposal?.title || "",
      description: new Delta(currentIpfsProposal?.markdownDescription || []).ops,
      votingQuestion: currentIpfsProposal?.shortDescription || "",
      discourseUrl: currentIpfsProposal?.discourseUrl || "",
      headerImage: {
        type: currentIpfsProposal?.headerImage?.type || "",
        name: currentIpfsProposal?.headerImage?.name || "",
        size: currentIpfsProposal?.headerImage?.size || 1,
        url: currentIpfsProposal?.headerImage?.url || "/images/proposal_example.png",
      },
    };
  });
};

export const getBlockFromDate = async (
  date: Date,
): Promise<{
  number: number;
  id: string;
}> => {
  const currentBlock = await thorClient.blocks.getFinalBlockExpanded();
  const currentTimestamp = currentBlock?.timestamp || 0; // in seconds
  const currentBlockNumber = currentBlock?.number || 0; // current block number

  const targetTimestamp = Math.floor(dayjs(date).unix()); // in seconds

  const blocksUntilTarget = Math.floor((targetTimestamp - currentTimestamp) / AVERAGE_BLOCK_TIME);
  const number = currentBlockNumber + blocksUntilTarget;
  const compressed = await thorClient.blocks.getBlockCompressed(number);
  return {
    number,
    id: compressed?.id || "",
  };
};

export const getDateFromBlock = async (blockNumber: number): Promise<Date> => {
  const currentBlock = await thorClient.blocks.getFinalBlockExpanded();
  const currentTimestamp = currentBlock?.timestamp || 0;
  const currentBlockNumber = currentBlock?.number || 0;

  if (blockNumber <= currentBlockNumber) {
    const block = await thorClient.blocks.getBlockCompressed(blockNumber);
    const timestamp = block?.timestamp ?? currentTimestamp;
    return dayjs(timestamp * 1000).toDate();
  }

  const estimatedSecondsIntoFuture = (blockNumber - currentBlockNumber) * AVERAGE_BLOCK_TIME;
  const estimatedTimestamp = currentTimestamp + estimatedSecondsIntoFuture;
  return dayjs(estimatedTimestamp * 1000).toDate();
};

export const fromStringToUint256 = (str: string) => {
  const hexString = BigInt(str).toString(16);
  return HexUInt.of("0x" + hexString).toString();
};<|MERGE_RESOLUTION|>--- conflicted
+++ resolved
@@ -16,11 +16,14 @@
 
 export type FromEventsToProposalsReturnType = ({ ipfsHash: string } & Omit<
   ProposalCardType,
-<<<<<<< HEAD
-  "status" | "description" | "title" | "votingQuestion" | "headerImage" | "discourseUrl"
-=======
-  "status" | "description" | "title" | "votingQuestion" | "headerImage" | "canceledDate" | "executedDate"
->>>>>>> 96ed796e
+  | "status"
+  | "description"
+  | "title"
+  | "votingQuestion"
+  | "headerImage"
+  | "canceledDate"
+  | "executedDate"
+  | "discourseUrl"
 >)[];
 
 export const getStatusFromState = (state: ProposalState): ProposalStatus => {
