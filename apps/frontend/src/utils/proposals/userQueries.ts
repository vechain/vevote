import { getConfig } from "@repo/config";
import { executeCall, executeMultipleClauses } from "../contract";
import { VeVote__factory } from "@repo/contracts";
import { NodeManagement__factory } from "@repo/contracts/typechain-types";
import { AmnResponse, ExtendedAMNResponse, ExtendedUserNode, NodeStrengthLevels, UserNode } from "@/types/user";
import axios from "axios";
import { IndexerRoutes } from "@/types/indexer";

const contractAddress = getConfig(import.meta.env.VITE_APP_ENV).vevoteContractAddress;
const nodeManagementAddress = getConfig(import.meta.env.VITE_APP_ENV).nodeManagementContractAddress;
const indexerUrl = getConfig(import.meta.env.VITE_APP_ENV).indexerUrl;

const contractInterface = VeVote__factory.createInterface();
const nodeManagementInterface = NodeManagement__factory.createInterface();

export const getUserRoles = async ({ address }: { address?: string }) => {
  if (!address) {
    return {
      isAdmin: false,
      isExecutor: false,
      isNodeManager: false,
      isSettingsManager: false,
      isUpgrader: false,
      isWhitelisted: false,
    };
  }
  const roleMethods = [
    { method: "DEFAULT_ADMIN_ROLE" as const, args: [] },
    { method: "UPGRADER_ROLE" as const, args: [] },
    { method: "WHITELISTED_ROLE" as const, args: [] },
    { method: "EXECUTOR_ROLE" as const, args: [] },
    { method: "SETTINGS_MANAGER_ROLE" as const, args: [] },
    { method: "NODE_WEIGHT_MANAGER_ROLE" as const, args: [] },
  ];

  const roleResults = (
    await executeMultipleClauses({ contractAddress, contractInterface, methodsWithArgs: roleMethods })
  ).map(result => (result.success ? (result.result.plain as string) : ""));

  const hasRoleMethods = roleResults.map(roleHash => {
    return { method: "hasRole" as const, args: [roleHash, address] };
  });

  const [admin, upgrader, whitelisted, executor, settingsManager, weightManager] = (
    await executeMultipleClauses({
      contractAddress,
      contractInterface,
      methodsWithArgs: hasRoleMethods,
    })
  ).map(result => Boolean(result.result.plain));

  return {
    isAdmin: admin,
    isExecutor: executor,
    isNodeManager: weightManager,
    isSettingsManager: settingsManager,
    isUpgrader: upgrader,
    isWhitelisted: whitelisted,
  };
};

export const getUserNodes = async ({ address, blockN }: { address: string; blockN: string }) => {
  try {
    const nodesRes = await executeCall({
      contractAddress: nodeManagementAddress,
      contractInterface: nodeManagementInterface,
      method: "getUserNodes",
      args: [address],
      callOptions: {
        revision: blockN,
      },
    });

    if (!nodesRes.success) return { nodes: [] };

    const userNodes = nodesRes.result.plain as UserNode[];

    const votingPowerArgs = userNodes.map(node => ({
      method: "getNodeVoteWeight" as const,
      args: [node.nodeId],
    }));

    const multiplierArgs = userNodes.map(node => ({
      method: "levelIdMultiplier" as const,
      args: [node.nodeLevel],
    }));

    const [nodesPower, nodesMultiplier] = await Promise.all([
      executeMultipleClauses({
        contractAddress,
        contractInterface,
        methodsWithArgs: votingPowerArgs,
      }),
      executeMultipleClauses({
        contractAddress,
        contractInterface,
        methodsWithArgs: multiplierArgs,
      }),
    ]);

    const nodesPowerResults = nodesPower.map(r => (r.success ? (r.result.plain as bigint) : BigInt(0)));
    const nodesMultiplierResults = nodesMultiplier.map(r => (r.success ? (r.result.plain as bigint) : BigInt(0)));

    const nodes: ExtendedUserNode[] = userNodes.map((node, index) => ({
      ...node,
      multiplier: nodesMultiplierResults[index] || BigInt(0),
      nodeName: NodeStrengthLevels[node.nodeLevel],
      votingPower: nodesPowerResults[index] || BigInt(0),
    }));

    return { nodes };
  } catch (error) {
    console.error("Error fetching user nodes:", error);
  }
};

<<<<<<< HEAD
export const getAMN = async (address?: string) => {
  if (!address) return { data: undefined };
  let votingPower: number | undefined = undefined;

  try {
    const res = await axios.get<AmnResponse>(`${indexerUrl}${IndexerRoutes.MASTER_NODE}`, {
      params: {
        user: address,
      },
    });

    if (res.data.nodeMaster) {
      const resCall = await executeCall({
        contractAddress,
        contractInterface,
        method: "getVoteWeight",
        args: [res.data.nodeMaster],
      });

      if (resCall.success) votingPower = Number(resCall.result.plain);
    }

    const amnWithVotingPower: ExtendedAMNResponse = {
      ...res.data,
      votingPower: votingPower || 0,
    };

    return { data: amnWithVotingPower };
  } catch (error) {
    console.error(`Failed to fetch votes results: ${error}`);
    return { data: undefined };
  }
=======
export const getNodesName = async ({ nodeIds }: { nodeIds: string[] }) => {
  const res = await executeMultipleClauses({
    contractAddress: nodeManagementAddress,
    contractInterface: nodeManagementInterface,
    methodsWithArgs: nodeIds.map(nodeId => ({
      method: "getNodeLevel" as const,
      args: [nodeId],
    })),
  });

  const nodeLevels = res.map((result, id) => ({
    id: nodeIds[id],
    name: result.success ? NodeStrengthLevels[result.result.plain as number] : "Unknown",
  }));

  return nodeLevels;
>>>>>>> 3d4829d9
};<|MERGE_RESOLUTION|>--- conflicted
+++ resolved
@@ -114,7 +114,24 @@
   }
 };
 
-<<<<<<< HEAD
+export const getNodesName = async ({ nodeIds }: { nodeIds: string[] }) => {
+  const res = await executeMultipleClauses({
+    contractAddress: nodeManagementAddress,
+    contractInterface: nodeManagementInterface,
+    methodsWithArgs: nodeIds.map(nodeId => ({
+      method: "getNodeLevel" as const,
+      args: [nodeId],
+    })),
+  });
+
+  const nodeLevels = res.map((result, id) => ({
+    id: nodeIds[id],
+    name: result.success ? NodeStrengthLevels[result.result.plain as number] : "Unknown",
+  }));
+
+  return nodeLevels;
+};
+
 export const getAMN = async (address?: string) => {
   if (!address) return { data: undefined };
   let votingPower: number | undefined = undefined;
@@ -147,22 +164,4 @@
     console.error(`Failed to fetch votes results: ${error}`);
     return { data: undefined };
   }
-=======
-export const getNodesName = async ({ nodeIds }: { nodeIds: string[] }) => {
-  const res = await executeMultipleClauses({
-    contractAddress: nodeManagementAddress,
-    contractInterface: nodeManagementInterface,
-    methodsWithArgs: nodeIds.map(nodeId => ({
-      method: "getNodeLevel" as const,
-      args: [nodeId],
-    })),
-  });
-
-  const nodeLevels = res.map((result, id) => ({
-    id: nodeIds[id],
-    name: result.success ? NodeStrengthLevels[result.result.plain as number] : "Unknown",
-  }));
-
-  return nodeLevels;
->>>>>>> 3d4829d9
 };