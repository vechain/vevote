--- conflicted
+++ resolved
@@ -1,10 +1,16 @@
 import { useI18nContext } from "@/i18n/i18n-react";
 import { ArrowRightIcon, UserCheckIcon } from "@/icons";
-<<<<<<< HEAD
-import { Icon, ModalBody, ModalHeader, useDisclosure, Spinner, Flex, Text, useBreakpointValue } from "@chakra-ui/react";
-=======
-import { Icon, ModalBody, ModalHeader, useDisclosure, Spinner, Flex, Text, Skeleton } from "@chakra-ui/react";
->>>>>>> 5bfb4b34
+import {
+  Icon,
+  ModalBody,
+  ModalHeader,
+  useDisclosure,
+  Spinner,
+  Flex,
+  Text,
+  Skeleton,
+  useBreakpointValue,
+} from "@chakra-ui/react";
 import { useCallback, useState } from "react";
 import { useProposal } from "@/components/proposal/ProposalProvider";
 import { VotersFiltersPanel, DEFAULT_FILTER } from "./components/VotersFiltersPanel";
