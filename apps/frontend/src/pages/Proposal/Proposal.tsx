import { ProposalNavbar } from "@/components/navbar/Navbar";
import { PageContainer } from "@/components/PageContainer";
import { ProposalDetailsCards } from "@/components/proposal/ProposalDetailsCards";
import { ProposalInfoBox } from "@/components/proposal/ProposalInfoBox";
import { ProposalInfos } from "@/components/proposal/ProposalInfos";
import { ProposalProvider } from "@/components/proposal/ProposalProvider";
import { VotingSection } from "@/components/proposal/VotingSection";
import { useI18nContext } from "@/i18n/i18n-react";
import { Box, Button, Flex, Icon, Image, Link, Text } from "@chakra-ui/react";
import { useEffect, useMemo } from "react";
import { useParams } from "react-router";
import { DeleteEditProposal } from "@/components/proposal/DeleteEditProposal";
import { useWallet } from "@vechain/vechain-kit";
import { BuyANode } from "@/components/proposal/BuyANode";
import { useCreateProposal } from "../CreateProposal/CreateProposalProvider";
import { sanitizeImageUrl } from "@/utils/proposals/helpers";
import { useProposalEvents } from "@/hooks/useProposalEvent";
import { ProposalCardType } from "@/types/proposal";
import { useHasVoted } from "@/hooks/useCastVote";
import { useUser } from "@/contexts/UserProvider";
import { ArrowLeftIcon, ArrowRightIcon, CheckSquareIcon, VoteIcon } from "@/icons";
import { CancelProposal } from "@/components/proposal/CancelProposal";
<<<<<<< HEAD
import { analytics } from "@/utils/mixpanel/mixpanel";
=======
import { useNodes } from "@/hooks/useUserQueries";
>>>>>>> 76031937

export const Proposal = () => {
  const { LL } = useI18nContext();
  const { draftProposal } = useCreateProposal();
  const { account } = useWallet();
  const params = useParams();

  const proposalId = useMemo(() => {
    if (params.proposalId !== "draft") return params.proposalId;
    return undefined;
  }, [params.proposalId]);

  const { proposal: proposalData, isLoading } = useProposalEvents({ proposalId });

  const proposal = useMemo(() => {
    if (params.proposalId === "draft") return draftProposal || undefined;
    return proposalData;
  }, [draftProposal, params.proposalId, proposalData]);

  useEffect(() => {
    analytics.trackPageView(`Proposal page viewed: ${params.proposalId || "draft"}`);
  }, [params.proposalId]);

  return (
    <>
      <ProposalNavbar>
        <Flex alignItems={"center"} gap={6} width={"full"}>
          <Button
            as={Link}
            gap={2}
            alignItems={"center"}
            href="/"
            variant={"secondary"}
            leftIcon={<Icon as={ArrowLeftIcon} />}>
            {LL.back()}
          </Button>
          <Text display={"flex"} fontSize={"14px"} color={"primary.200"} alignItems={"center"} gap={1}>
            {LL.homepage()} <Icon as={ArrowRightIcon} width={5} height={4} /> {LL.proposal.title()}
          </Text>
          {account?.address && <ProposalNavbarActions proposal={proposal} />}
        </Flex>
      </ProposalNavbar>

      {!proposal ? (
        <Box>{"Proposal not found"}</Box>
      ) : (
        <ProposalProvider proposal={proposal}>
          <PageContainer paddingTop={"200px"} bg={"white"}>
            {isLoading ? (
              <Box>{"Loading"}</Box>
            ) : (
              <>
                <Image
                  src={sanitizeImageUrl(proposal.headerImage?.url)}
                  borderRadius={16}
                  alt="Proposal Header"
                  width={"100%"}
                  aspectRatio={"5/2"}
                  objectFit={"cover"}
                />
                <PageContainer.Header flexDirection={"column"} gap={10} alignItems={"start"}>
                  <ProposalInfos />
                  <ProposalDetailsCards />
                  <ProposalInfoBox canceledReason={proposal.reason} />
                </PageContainer.Header>
                {proposal.status !== "canceled" && <VotingSection />}
                <BuyANode />
              </>
            )}
          </PageContainer>
        </ProposalProvider>
      )}
    </>
  );
};

const ProposalNavbarActions = ({ proposal }: { proposal: ProposalCardType | undefined }) => {
  const { LL } = useI18nContext();
  const { account } = useWallet();
  const { hasVoted } = useHasVoted({ proposalId: proposal?.id || "" });
  const { isExecutor, isWhitelisted } = useUser();
  const { nodes } = useNodes({ startDate: proposal?.startDate });
  const isVoter = useMemo(() => nodes.length > 0, [nodes.length]);

  const canVote = useMemo(() => isVoter && ["voting"].includes(proposal?.status || ""), [isVoter, proposal?.status]);

  const canCancel = useMemo(
    () => isWhitelisted && account?.address === proposal?.proposer && ["upcoming"].includes(proposal?.status || ""),
    [account?.address, isWhitelisted, proposal?.proposer, proposal?.status],
  );

  const canEditDraft = useMemo(
    () => isWhitelisted && ["draft"].includes(proposal?.status || ""),
    [isWhitelisted, proposal?.status],
  );

  return (
    <Flex alignItems={"center"} gap={2} marginLeft={"auto"}>
      {canEditDraft && <DeleteEditProposal />}
      {canCancel && <CancelProposal proposalId={proposal?.id} />}

      {isExecutor && proposal?.status === "approved" && (
        <Button variant={"feedback"}>{LL.proposal.mark_as_executed()}</Button>
      )}

      {canVote &&
        (hasVoted ? (
          <Button variant={"feedback"} rightIcon={<Icon as={CheckSquareIcon} />}>
            {LL.voted()}
          </Button>
        ) : (
          <Button leftIcon={<Icon as={VoteIcon} />}>{LL.vote()}</Button>
        ))}
    </Flex>
  );
};<|MERGE_RESOLUTION|>--- conflicted
+++ resolved
@@ -20,11 +20,8 @@
 import { useUser } from "@/contexts/UserProvider";
 import { ArrowLeftIcon, ArrowRightIcon, CheckSquareIcon, VoteIcon } from "@/icons";
 import { CancelProposal } from "@/components/proposal/CancelProposal";
-<<<<<<< HEAD
+import { useNodes } from "@/hooks/useUserQueries";
 import { analytics } from "@/utils/mixpanel/mixpanel";
-=======
-import { useNodes } from "@/hooks/useUserQueries";
->>>>>>> 76031937
 
 export const Proposal = () => {
   const { LL } = useI18nContext();
