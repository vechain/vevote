import { PageContainer } from "@/components/PageContainer";
import { ProposalProvider } from "@/components/proposal/ProposalProvider";
import { SingleProposalSkeleton } from "@/components/ui/SingleProposalSkeleton";
import { useI18nContext } from "@/i18n/i18n-react";
import { Box, Flex, Heading, Stack, Text, useBreakpointValue, VStack } from "@chakra-ui/react";
import { useWallet } from "@vechain/vechain-kit";
import { useEffect, useMemo } from "react";
import { useNavigate, useParams } from "react-router";
import { useCreateProposal } from "../CreateProposal/CreateProposalProvider";
import { Routes } from "@/types/routes";
import { BuyNodeCta } from "./components/BuyNodeCta";
import { ProposalHeader } from "./components/ProposalHeader";
import { DescriptionSection } from "./components/DescriptionSection";
import { VotingAndTimeline } from "./components/VotingAndTimeline/VotingAndTimeline";
import { ProposalStatus } from "@/types/proposal";
import { CanceledProposal } from "./components/CanceledProposal";
<<<<<<< HEAD
import { useProposalEvent } from "@/hooks/useProposalEvent";
=======
import { Navbar } from "@/components/navbar/Navbar";
>>>>>>> d621e660

export const Proposal = () => {
  const { LL } = useI18nContext();
  const { draftProposal } = useCreateProposal();
  const { account } = useWallet();
  const params = useParams();
  const navigate = useNavigate();
  const isMobile = useBreakpointValue({ base: true, md: false });

  const proposalId = useMemo(() => {
    if (params.proposalId !== "draft") return params.proposalId;
    return undefined;
  }, [params.proposalId]);

  const { proposal: proposalData, loading: isLoading } = useProposalEvent(proposalId);

  const proposal = useMemo(() => {
    if (params.proposalId === "draft") return draftProposal || undefined;
    return proposalData;
  }, [draftProposal, params.proposalId, proposalData]);

  const isCanceled = useMemo(() => proposal?.status === ProposalStatus.CANCELED, [proposal?.status]);

  useEffect(() => {
    if (params.proposalId === "draft" && !account?.address) navigate(Routes.HOME);
  }, [account?.address, navigate, params.proposalId]);

  if (isLoading) {
    return (
      <ProposalProvider proposal={proposal}>
        <Box bg={"white"}>
          <Navbar />
          <PageContainer bg={"white"} pt={{ base: 24, md: 32 }} pb={10}>
            <SingleProposalSkeleton />
          </PageContainer>
        </Box>
      </ProposalProvider>
    );
  }

  if (!proposal || proposal.id === "default") {
    navigate(`${Routes.HOME}?proposalNotFound=true`);
    return null;
  }

  return (
    <ProposalProvider proposal={proposal}>
      <Box bg={"white"}>
        <Navbar />
        <PageContainer bg={"white"} pt={{ base: 24, md: 32 }} pb={10}>
          <VStack gap={10} w={"full"} alignItems={"stretch"}>
            <Flex gap={1} alignItems={"center"} fontSize={"14px"} fontWeight={500}>
              <Text color={"gray.600"} onClick={() => navigate(Routes.HOME)} cursor={"pointer"}>
                {LL.homepage()}
              </Text>
              <Text color={"gray.400"}>{"→"}</Text>
              <Text color={"gray.600"}>{LL.proposal.title()}</Text>
            </Flex>
            <Stack direction={{ base: "column", md: "row" }} w={"full"} gap={{ base: 10, md: 12 }}>
              <VStack gap={10} align="stretch" flex={2}>
                <ProposalHeader />
                <Heading fontWeight={500} color={"gray.800"} lineHeight={"1.33"}>
                  {proposal.title}
                </Heading>
                {!isMobile && <DescriptionSection />}
              </VStack>
              <VStack gap={10} align="stretch" flex={1}>
                {!isCanceled ? <VotingAndTimeline /> : <CanceledProposal />}
                {isMobile && <DescriptionSection />}
              </VStack>
            </Stack>
            <BuyNodeCta />
          </VStack>
        </PageContainer>
      </Box>
    </ProposalProvider>
  );
};<|MERGE_RESOLUTION|>--- conflicted
+++ resolved
@@ -14,11 +14,8 @@
 import { VotingAndTimeline } from "./components/VotingAndTimeline/VotingAndTimeline";
 import { ProposalStatus } from "@/types/proposal";
 import { CanceledProposal } from "./components/CanceledProposal";
-<<<<<<< HEAD
+import { Navbar } from "@/components/navbar/Navbar";
 import { useProposalEvent } from "@/hooks/useProposalEvent";
-=======
-import { Navbar } from "@/components/navbar/Navbar";
->>>>>>> d621e660
 
 export const Proposal = () => {
   const { LL } = useI18nContext();
@@ -37,7 +34,7 @@
 
   const proposal = useMemo(() => {
     if (params.proposalId === "draft") return draftProposal || undefined;
-    return proposalData;
+    return proposalData || undefined;
   }, [draftProposal, params.proposalId, proposalData]);
 
   const isCanceled = useMemo(() => proposal?.status === ProposalStatus.CANCELED, [proposal?.status]);
