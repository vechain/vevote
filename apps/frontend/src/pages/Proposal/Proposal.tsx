import { ProposalNavbar } from "@/components/navbar/Navbar";
import { PageContainer } from "@/components/PageContainer";
import { ProposalDetailsCards } from "@/components/proposal/ProposalDetailsCards";
import { ProposalInfoBox } from "@/components/proposal/ProposalInfoBox";
import { ProposalInfos } from "@/components/proposal/ProposalInfos";
import { ProposalProvider } from "@/components/proposal/ProposalProvider";
import { VotingSection } from "@/components/proposal/VotingSection";
import { useI18nContext } from "@/i18n/i18n-react";
import { Box, Button, Flex, Icon, Image, Link, Text } from "@chakra-ui/react";
import { useMemo } from "react";
import { useParams } from "react-router";
import { DeleteEditProposal } from "@/components/proposal/DeleteEditProposal";
import { CancelEditProposal } from "@/components/proposal/CancelEditProposal";
import { useWallet } from "@vechain/vechain-kit";
import { BuyANode } from "@/components/proposal/BuyANode";
import { useCreateProposal } from "../CreateProposal/CreateProposalProvider";
import { sanitizeImageUrl } from "@/utils/proposals/helpers";
import { useProposalEvents } from "@/hooks/useProposalEvent";
import { ProposalCardType } from "@/types/proposal";
<<<<<<< HEAD
import { ArrowLeftIcon, ArrowRightIcon, CheckSquareIcon, VoteIcon } from "@/icons";
=======
import { useHasVoted } from "@/hooks/useCastVote";
>>>>>>> 2ce262f5

export const Proposal = () => {
  const { LL } = useI18nContext();
  const { draftProposal } = useCreateProposal();
  const { account } = useWallet();
  const params = useParams();

  const proposalId = useMemo(() => {
    if (params.proposalId !== "draft") return params.proposalId;
    return undefined;
  }, [params.proposalId]);

  const { proposal: proposalData, isLoading } = useProposalEvents({ proposalId });

  const proposal = useMemo(() => {
    if (params.proposalId === "draft") return draftProposal || undefined;
    return proposalData;
  }, [draftProposal, params.proposalId, proposalData]);

  return (
    <>
      <ProposalNavbar>
        <Flex alignItems={"center"} gap={6} width={"full"}>
          <Button
            as={Link}
            gap={2}
            alignItems={"center"}
            href="/"
            variant={"secondary"}
            leftIcon={<Icon as={ArrowLeftIcon} />}>
            {LL.back()}
          </Button>
          <Text display={"flex"} fontSize={"14px"} color={"primary.200"} alignItems={"center"} gap={1}>
            {LL.homepage()} <Icon as={ArrowRightIcon} width={5} height={4} /> {LL.proposal.title()}
          </Text>
          {account?.address && <ProposalNavbarActions proposal={proposal} />}
        </Flex>
      </ProposalNavbar>

      {!proposal ? (
        <Box>{"Proposal not found"}</Box>
      ) : (
        <ProposalProvider proposal={proposal}>
          <PageContainer paddingTop={"200px"} bg={"white"}>
            {isLoading ? (
              <Box>{"Loading"}</Box>
            ) : (
              <>
                <Image
                  src={sanitizeImageUrl(proposal.headerImage?.url)}
                  borderRadius={16}
                  alt="Proposal Header"
                  width={"100%"}
                  aspectRatio={"5/2"}
                  objectFit={"cover"}
                />
                <PageContainer.Header flexDirection={"column"} gap={10} alignItems={"start"}>
                  <ProposalInfos />
                  <ProposalDetailsCards />
                  <ProposalInfoBox />
                </PageContainer.Header>
                {proposal.status !== "canceled" && <VotingSection />}
                <BuyANode />
              </>
            )}
          </PageContainer>
        </ProposalProvider>
      )}
    </>
  );
};

//todo: get from provider
const isAdmin = true;
const isExecutor = false;
const isVoter = false;

const ProposalNavbarActions = ({ proposal }: { proposal: ProposalCardType | undefined }) => {
  const { LL } = useI18nContext();
  const onVote = () => {
    console.log("Vote");
  };

  const { hasVoted } = useHasVoted({ proposalId: proposal?.id || "" });

  return (
    <Flex alignItems={"center"} gap={2} marginLeft={"auto"}>
      {isAdmin && ["draft"].includes(proposal?.status || "") && <DeleteEditProposal />}

      {isAdmin && ["upcoming", "voting"].includes(proposal?.status || "") && <CancelEditProposal />}

      {isExecutor && proposal?.status === "approved" && (
        <Button variant={"feedback"}>{LL.proposal.mark_as_executed()}</Button>
      )}

      {isVoter &&
<<<<<<< HEAD
        (hasVotes ? (
          <Button variant={"feedback"} rightIcon={<Icon as={CheckSquareIcon} />}>
=======
        (hasVoted ? (
          <Button variant={"feedback"}>
>>>>>>> 2ce262f5
            {LL.voted()}
          </Button>
        ) : (
          <Button onClick={onVote} leftIcon={<Icon as={VoteIcon} />}>
            {LL.vote()}
          </Button>
        ))}
    </Flex>
  );
};<|MERGE_RESOLUTION|>--- conflicted
+++ resolved
@@ -17,11 +17,8 @@
 import { sanitizeImageUrl } from "@/utils/proposals/helpers";
 import { useProposalEvents } from "@/hooks/useProposalEvent";
 import { ProposalCardType } from "@/types/proposal";
-<<<<<<< HEAD
+import { useHasVoted } from "@/hooks/useCastVote";
 import { ArrowLeftIcon, ArrowRightIcon, CheckSquareIcon, VoteIcon } from "@/icons";
-=======
-import { useHasVoted } from "@/hooks/useCastVote";
->>>>>>> 2ce262f5
 
 export const Proposal = () => {
   const { LL } = useI18nContext();
@@ -118,13 +115,8 @@
       )}
 
       {isVoter &&
-<<<<<<< HEAD
-        (hasVotes ? (
+        (hasVoted ? (
           <Button variant={"feedback"} rightIcon={<Icon as={CheckSquareIcon} />}>
-=======
-        (hasVoted ? (
-          <Button variant={"feedback"}>
->>>>>>> 2ce262f5
             {LL.voted()}
           </Button>
         ) : (
