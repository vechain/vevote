import { FormSkeleton } from "@/components/ui/FormSkeleton";
import { CreateFormWrapper } from "./CreateFormWrapper";
import { useMemo } from "react";
import { useCreateProposal } from "./CreateProposalProvider";
import { Button, Flex, FormControl, Icon, Input, Text } from "@chakra-ui/react";
import { Label } from "@/components/ui/Label";
import { InputMessage } from "@/components/ui/InputMessage";
import { useI18nContext } from "@/i18n/i18n-react";
import { TextEditorControlled } from "./controllers/TextEditorControlled";
import { ImageUploadControlled } from "./controllers/ImageUploadControlled";
import { DateTimeInputControlled } from "./controllers/DateTimeInputControlled";
import { CreateProposalStep } from "@/types/proposal";
import { proposalDetailsSchema, ProposalDetailsSchema, TITLE_MAX_CHARS } from "@/schema/createProposalSchema";
<<<<<<< HEAD
import { useProposalClock } from "@/hooks/useProposalClock";
=======
import { ArrowLeftIcon, ArrowRightIcon } from "@/icons";
>>>>>>> 889670d6

export const ProposalDetailsForm = () => {
  const { proposalDetails, setProposalDetails, setStep } = useCreateProposal();
  const { LL } = useI18nContext();
  const LLDetailsForm = LL.proposal.create.details_form;

  const { maxVotingDuration, minVotingDelay } = useProposalClock();

  const defaultValues = useMemo(
    () => ({
      title: proposalDetails?.title || "",
      description: proposalDetails?.description || [],
      headerImage: proposalDetails?.headerImage,
      startDate: proposalDetails?.startDate,
      endDate: proposalDetails?.endDate,
    }),
    [proposalDetails],
  );

  const onSubmit = (values: ProposalDetailsSchema) => {
    setProposalDetails({
      ...proposalDetails,
      ...values,
    });

    setStep(CreateProposalStep.VOTING_SETUP);
  };
  return (
    <FormSkeleton
      schema={proposalDetailsSchema(minVotingDelay, maxVotingDuration)}
      defaultValues={defaultValues}
      onSubmit={onSubmit}>
      {({ register, errors, watch }) => {
        const title = watch("title");
        return (
          <CreateFormWrapper>
            <FormControl isInvalid={Boolean(errors.title)}>
              <Label label={LLDetailsForm.title()} />
              <Input width={"full"} placeholder={LLDetailsForm.title_placeholder()} {...register("title")} />
              <InputMessage
                error={errors.title?.message}
                message={LL.filed_length({ current: title.length, max: TITLE_MAX_CHARS })}
              />
            </FormControl>

            <FormControl isInvalid={Boolean(errors.description)}>
              <Label label={LLDetailsForm.description()} />
              <TextEditorControlled<ProposalDetailsSchema> name="description" />
              <InputMessage error={errors.description?.message} />
            </FormControl>

            <FormControl isInvalid={Boolean(errors.headerImage)}>
              <Label label={LLDetailsForm.header_image()} />
              <ImageUploadControlled name="headerImage" />
            </FormControl>

            <Flex flexDirection={"column"} gap={4}>
              <Label label={LLDetailsForm.voting_calendar()} />

              <FormControl isInvalid={Boolean(errors.startDate)}>
                <Text color={"gray.600"} fontWeight={600} paddingBottom={2}>
                  {LL.start()}
                </Text>
                <DateTimeInputControlled name={"startDate"} />
                <InputMessage error={errors.startDate?.message} />
              </FormControl>

              <FormControl isInvalid={Boolean(errors.endDate)}>
                <Text color={"gray.600"} fontWeight={600} paddingBottom={2}>
                  {LL.end()}
                </Text>
                <DateTimeInputControlled name={"endDate"} />
                <InputMessage error={errors.endDate?.message} />
              </FormControl>
            </Flex>

            <Flex justifyContent={"space-between"}>
              <Button variant={"secondary"} disabled leftIcon={<Icon as={ArrowLeftIcon} />}>
                {LL.back()}
              </Button>
              <Button type="submit" rightIcon={<Icon as={ArrowRightIcon} />}>
                {LL.next()}
              </Button>
            </Flex>
          </CreateFormWrapper>
        );
      }}
    </FormSkeleton>
  );
};<|MERGE_RESOLUTION|>--- conflicted
+++ resolved
@@ -11,11 +11,8 @@
 import { DateTimeInputControlled } from "./controllers/DateTimeInputControlled";
 import { CreateProposalStep } from "@/types/proposal";
 import { proposalDetailsSchema, ProposalDetailsSchema, TITLE_MAX_CHARS } from "@/schema/createProposalSchema";
-<<<<<<< HEAD
+import { ArrowLeftIcon, ArrowRightIcon } from "@/icons";
 import { useProposalClock } from "@/hooks/useProposalClock";
-=======
-import { ArrowLeftIcon, ArrowRightIcon } from "@/icons";
->>>>>>> 889670d6
 
 export const ProposalDetailsForm = () => {
   const { proposalDetails, setProposalDetails, setStep } = useCreateProposal();
