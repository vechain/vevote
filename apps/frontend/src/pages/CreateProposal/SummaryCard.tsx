--- conflicted
+++ resolved
@@ -6,15 +6,13 @@
 import { ZodFile } from "@/utils/zod";
 import { Flex, Heading, Icon, Text } from "@chakra-ui/react";
 import dayjs from "dayjs";
-<<<<<<< HEAD
+import { PropsWithChildren, useMemo } from "react";
+import dayjs from "dayjs";
 import utc from "dayjs/plugin/utc";
 import { BaseOption, VotingChoices, VotingEnum } from "@/types/proposal";
 
 dayjs.extend(utc);
 import { ArrowDownIcon, ArrowRightIcon, CalendarIcon, ClockIcon } from "@/icons";
-=======
-import { PropsWithChildren, useMemo } from "react";
->>>>>>> 462dd4ff
 
 const SummaryCard = ({ title, children }: PropsWithChildren<{ title: string }>) => {
   return (
